--- conflicted
+++ resolved
@@ -15,12 +15,8 @@
   "caqti-dynload" {with-test & >= "1.0.0" & < "2.0.0~"}
   "caqti-driver-sqlite3" {with-test & >= "1.0.0" & < "2.0.0~"}
   "cmdliner" {with-test & >= "1.1.0"}
-<<<<<<< HEAD
   "conduit-async"
-  "core_kernel"
-=======
   "core"
->>>>>>> 986ca3d0
   "dune" {>= "2.0"}
   "ocaml"
   "odoc" {with-doc}
