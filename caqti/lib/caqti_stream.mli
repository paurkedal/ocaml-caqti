--- conflicted
+++ resolved
@@ -68,13 +68,10 @@
       its element in order of production. *)
 
   val of_list : 'a list -> ('a, 'err) t
-<<<<<<< HEAD
+  (** [of_list xs] is a non-failing finite stream (re)producing the elements
+      [xs] in order of occurrence. *)
 
   val map_result : f: ('a -> ('b, 'err) result) -> ('a, 'err) t -> ('b, 'err) t
-=======
-  (** [of_list xs] is a non-failing finite stream (re)producing the elements
-      [xs] in order of occurrence. *)
->>>>>>> cb43f6f0
 end
 
 module type FUTURE = sig
